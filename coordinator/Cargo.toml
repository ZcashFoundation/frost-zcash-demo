--- conflicted
+++ resolved
@@ -6,12 +6,8 @@
 # See more keys and their definitions at https://doc.rust-lang.org/cargo/reference/manifest.html
 
 [dependencies]
-<<<<<<< HEAD
 async-trait = "0.1.77"
-eyre = "0.6.11"
-=======
 eyre = "0.6.12"
->>>>>>> bec27878
 frost-ed25519 = { version = "1.0.0-rc.0", features = ["serde"] }
 reddsa = { git = "https://github.com/ZcashFoundation/reddsa.git", rev = "81c649c412e5b6ba56d491d2857f91fbd28adbc7", features = ["frost", "serde"] }
 hex = { version = "0.4", features = ["serde"] }
