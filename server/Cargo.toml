--- conflicted
+++ resolved
@@ -9,12 +9,8 @@
 axum = "0.7.9"
 axum-extra = { version = "0.9.6", features = ["typed-header"] }
 axum-macros = "0.4.2"
-<<<<<<< HEAD
-clap = { version = "4.5.21", features = ["derive"] }
+clap = { version = "4.5.23", features = ["derive"] }
 delay_map = "0.4.0"
-=======
-clap = { version = "4.5.23", features = ["derive"] }
->>>>>>> 9fd22c93
 derivative = "2.2.0"
 eyre = "0.6.11"
 frost-core = { version = "2.0.0", features = ["serde"] }
