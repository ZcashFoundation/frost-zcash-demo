--- conflicted
+++ resolved
@@ -25,16 +25,11 @@
 uuid = { version = "1.6.1", features = ["v4", "fast-rng", "serde"] }
 
 [dev-dependencies]
-<<<<<<< HEAD
 axum-test = "14.2.2"
 coordinator = { path = "../coordinator" }
-reqwest = { version = "0.11.23", features = ["json"] }
+reqwest = { version = "0.11.26", features = ["json"] }
 regex = "1.10.3"
 
 [features]
 redpallas = ["coordinator/redpallas"]
-default = []
-=======
-axum-test = "14.4.0"
-reqwest = { version = "0.11.26", features = ["json"] }
->>>>>>> 07ea1a1f
+default = []