--- conflicted
+++ resolved
@@ -14,12 +14,8 @@
 frost-rerandomized = { version = "1.0.0-rc.0", features = ["serde"] }
 rand = "0.8"
 serde = { version = "1.0", features = ["derive"] }
-<<<<<<< HEAD
 serdect = { version = "0.2.0" }
-serde_json = "1.0.116"
-=======
 serde_json = "1.0.117"
->>>>>>> 54f2c41a
 tokio = { version = "1.37", features = ["full"] }
 tower-http = { version = "0.5.2", features = ["trace"] }
 tracing = "0.1"
@@ -27,17 +23,12 @@
 uuid = { version = "1.6.1", features = ["v4", "fast-rng", "serde"] }
 
 [dev-dependencies]
-<<<<<<< HEAD
-axum-test = "14.9.0"
+axum-test = "14.10.0"
 frost-ed25519 = { version = "1.0.0-rc.0", features = ["serde"] }
 reddsa = { git = "https://github.com/ZcashFoundation/reddsa.git", rev = "81c649c412e5b6ba56d491d2857f91fbd28adbc7", features = [
     "frost",
     "serde",
 ] }
-=======
-axum-test = "14.10.0"
-coordinator = { path = "../coordinator" }
->>>>>>> 54f2c41a
 reqwest = { version = "0.12.4", features = ["json"] }
 regex = "1.10.4"
 
