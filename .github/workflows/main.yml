--- conflicted
+++ resolved
@@ -18,7 +18,7 @@
     runs-on: ubuntu-latest
 
     steps:
-      - uses: actions/checkout@v4.1.0
+      - uses: actions/checkout@v4.1.1
       - uses: dtolnay/rust-toolchain@nightly
       - run: cargo test
 
@@ -27,15 +27,9 @@
     runs-on: ubuntu-latest
 
     steps:
-<<<<<<< HEAD
       - uses: actions/checkout@v4.1.0
       - uses: dtolnay/rust-toolchain@nightly
       - run: cargo test --features redpallas
-=======
-      - uses: actions/checkout@v4.1.1
-      - uses: dtolnay/rust-toolchain@stable
-      - run: cargo build --features redpallas
->>>>>>> 3cd81382
 
   clippy:
     name: Clippy
